[package]
name = "glyph_brush"
version = "0.5.0"
authors = ["Alex Butler <alexheretic@gmail.com>"]
edition = "2018"
description = "Fast cached text render library using rusttype"
repository = "https://github.com/alexheretic/gfx-glyph"
keywords = ["font", "ttf", "truetype", "text"]
license = "Apache-2.0"
readme="README.md"

[dependencies]
glyph_brush_layout = { version = "0.1.5", path = "../glyph-brush-layout" }
log = "0.4.4"
ordered-float = "1"
<<<<<<< HEAD
full_rusttype = { version = "0.7.7", features = ["gpu_cache"], package = "rusttype" }
hashbrown = "0.4"
=======
full_rusttype = { version = "0.7.5", features = ["gpu_cache"], package = "rusttype" }
hashbrown = "0.5"
>>>>>>> 7c0eb238
twox-hash = "1"

[dev-dependencies]
env_logger = { version = "0.6", default-features = false }
lazy_static = "1"
gl = "0.12"
glutin = "0.21"
spin_sleep = "0.3"
approx = "0.3.1"<|MERGE_RESOLUTION|>--- conflicted
+++ resolved
@@ -13,13 +13,8 @@
 glyph_brush_layout = { version = "0.1.5", path = "../glyph-brush-layout" }
 log = "0.4.4"
 ordered-float = "1"
-<<<<<<< HEAD
 full_rusttype = { version = "0.7.7", features = ["gpu_cache"], package = "rusttype" }
-hashbrown = "0.4"
-=======
-full_rusttype = { version = "0.7.5", features = ["gpu_cache"], package = "rusttype" }
 hashbrown = "0.5"
->>>>>>> 7c0eb238
 twox-hash = "1"
 
 [dev-dependencies]
